from pathlib import Path
from functools import lru_cache
import ome_types

from napari_plugin_engine import napari_hook_implementation

# fmt: off
SUPPORTED_FORMATS = (
    '.afm', '.nef', '.lif', '.nhdr', '.ps', '.bmp', '.frm', '.pr3', '.tif',
    '.aim', '.dat', '.fits', '.pcoraw', '.qptiff', '.acff', '.xys', '.mrw',
    '.xml', '.svs', '.arf', '.dm4', '.ome.xml', '.v', '.pds', '.zvi', '.apl',
    '.mrcs', '.i2i', '.mdb', '.ipl', '.oir', '.ali', '.fff', '.vms', '.jpg',
    '.inr', '.pcx', '.vws', '.html', '.al3d', '.ims', '.bif', '.labels',
    '.dicom', '.par', '.map', '.ome.tf2', '.htd', '.tnb', '.mrc',
    '.obf', '.xdce', '.png', '.jpx', '.fli', '.psd', '.pgm', '.obsep',
    '.jpk', '.ome.tif', '.rcpnl', '.pbm', '.grey', '.raw', '.zfr', '.klb',
    '.spc', '.sdt', '.2fl', '.ndpis', '.ipm', '.pict', '.st', '.seq', '.nii',
    '.lsm', '.epsi', '.cr2', '.zfp', '.wat', '.lim', '.1sc', '.ffr', '.liff',
    '.mea', '.nd2', '.tf8', '.naf', '.ch5', '.afi', '.ipw', '.img', '.ids',
    '.mnc', '.crw', '.mtb', '.cxd', '.gel', '.dv', '.jpf', '.tga', '.vff',
    '.ome.tiff', '.ome', '.bin', '.cfg', '.dti', '.ndpi', '.c01', '.avi',
    '.sif', '.flex', '.txt', '.spe', '.ics', '.jp2', '.xv', '.spi', '.lms',
    '.sld', '.vsi', '.lei', '.sm3', '.hx', '.czi', '.nrrd', '.ppm', '.exp',
    '.mov', '.xqd', '.dm3', '.im3', '.pic', '.his', '.j2k', '.rec', '.top',
    '.pnl', '.tf2', '.oif', '.l2d', '.stk', '.fdf', '.mng', '.ome.btf',
    '.tfr', '.res', '.dm2', '.eps', '.hdr', '.am', '.stp', '.sxm',
    '.ome.tf8', '.dib', '.mvd2', '.wlz', '.nd', '.h5', '.cif', '.mod',
    '.nii.gz', '.bip', '.oib', '.csv', '.amiramesh', '.scn', '.gif',
    '.sm2', '.tiff', '.hdf', '.hed', '.r3d', '.wpi', '.dcm', '.btf',
    '.msr', '.xqf'
)
# fmt: on


_PRIMARY_COLORS = {
    (1.0, 0.0, 0.0): "red",
    (0.0, 1.0, 0.0): "green",
    (0.0, 0.0, 1.0): "blue",
    (0.0, 1.0, 1.0): "cyan",
    (1.0, 1.0, 0.0): "yellow",
    (1.0, 0.0, 1.0): "magenta",
    (0.0, 0.0, 0.0): "black",
    (1.0, 1.0, 1.0): "gray",
}


@napari_hook_implementation(trylast=True)
def napari_get_reader(path):
    """A basic implementation of the napari_get_reader hook specification.

    Parameters
    ----------
    path : str or list of str
        Path to file, or list of paths.

    Returns
    -------
    function or None
        If the path is a recognized format, return a function that accepts the
        same path or list of paths, and returns a list of layer data tuples.
    """
    if isinstance(path, (str, Path)) and str(path).endswith(SUPPORTED_FORMATS):
        return read_bioformats
    return None


def _has_jar():
    from pims.bioformats import _gen_jar_locations

    for loc in _gen_jar_locations():
        jar = Path(loc) / "loci_tools.jar"
        if jar.is_file():
            return True
    return False


def download_jar():
    try:
        from ._dialogs import download_loci_jar

        return download_loci_jar("latest")
    except ImportError:
        from pims.bioformats import download_jar

        return download_jar("latest")


def read_bioformats(path, split_channels=True, java_memory="1024m"):
    """Take a path or list of paths and return a list of LayerData tuples.

    Parameters
    ----------
    path : str or list of str
        Path to file, or list of paths.

    Returns
    -------
    layer_data : list of tuples
        A list of LayerData tuples where each tuple in the list contains
        (data, metadata, layer_type), where data is a numpy array, metadata is
        a dict of keyword arguments for the corresponding viewer.add_* method
        in napari, and layer_type is a lower-case string naming the type of layer.
        Both "meta", and "layer_type" are optional. napari will default to
        layer_type=="image" if not provided
    """
    import jpype
    from pims.bioformats import BioformatsReader

    if not _has_jar() and not download_jar():
        return

    # load all files into array
    try:
        reader = BioformatsReader(
            path, java_memory=java_memory, meta=False, read_mode="jpype"
        )
    except jpype.JVMNotFoundException as e:
        try:
            from ._dialogs import _show_jdk_message

            # will return true if the dialog successfully installed Java
            if _show_jdk_message():
                return read_bioformats(path, split_channels=split_channels)
        except ImportError:
            pass
        raise jpype.JVMNotFoundException(
            "napari-bioformats requires (but could not find) a java virtual machine. "
            "please install java and try again."
        ) from e

    # The bundle_axes property defines which axes will be present in a single frame.
    # The frame_shape property is changed accordingly:
    axes = [ax for ax in "tczyx" if ax in reader.axes]
    # stack arrays into single array
    reader.bundle_axes = axes

    loci = jpype.JPackage("loci")
    _meta = loci.formats.MetadataTools.createOMEXMLMetadata()
    reader.rdr.close()
    reader.rdr.setMetadataStore(_meta)
    reader.rdr.setId(reader.filename)
    xml = str(_meta.dumpXML())

    try:
        _sizes = {
            "z": _meta.getPixelsPhysicalSizeZ(0).value(),
            "y": _meta.getPixelsPhysicalSizeY(0).value(),
            "x": _meta.getPixelsPhysicalSizeX(0).value(),
            "t": 1,
            "c": 1,
        }
        _ax = [x for x in axes if x != "c"] if split_channels else axes
        scale = [round(_sizes[ax], 5) for ax in _ax]
    except AttributeError:
        scale = None

    meta = {
        "channel_axis": axes.index("c") if split_channels and "c" in axes else None,
        "name": str(_meta.getImageName(0)),
        "scale": scale,
    }
    # if meta.get("channel_axis") and reader.colors:
    #     meta["colormap"] = [_PRIMARY_COLORS.get(c) for c in reader.colors]

<<<<<<< HEAD
    meta["metadata"] = lru_cache(maxsize=1)(lambda: ome_types.from_xml(xml))
=======
    def retrieve_ome_metadata():
        import ome_types

        return ome_types.from_xml(str(reader._metadata.dumpXML()))

    meta["metadata"] = {"ome_types": retrieve_ome_metadata}
>>>>>>> 1e3add6c

    return [(reader[0], meta)]<|MERGE_RESOLUTION|>--- conflicted
+++ resolved
@@ -162,15 +162,8 @@
     # if meta.get("channel_axis") and reader.colors:
     #     meta["colormap"] = [_PRIMARY_COLORS.get(c) for c in reader.colors]
 
-<<<<<<< HEAD
-    meta["metadata"] = lru_cache(maxsize=1)(lambda: ome_types.from_xml(xml))
-=======
-    def retrieve_ome_metadata():
-        import ome_types
-
-        return ome_types.from_xml(str(reader._metadata.dumpXML()))
-
-    meta["metadata"] = {"ome_types": retrieve_ome_metadata}
->>>>>>> 1e3add6c
+    meta["metadata"] = {
+        "ome_types": lru_cache(maxsize=1)(lambda: ome_types.from_xml(xml))
+    }
 
     return [(reader[0], meta)]